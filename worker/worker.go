package worker

import (
	"bufio"
	"bytes"
	"context"
	"encoding/json"
	"errors"
	"fmt"
	"log/slog"
	"net/http"
	"strconv"
	"strings"
	"sync"
)

// EnvValue unmarshals JSON booleans as strings for compatibility with env variables.
type EnvValue string

// UnmarshalJSON converts JSON booleans to strings for EnvValue.
func (sb *EnvValue) UnmarshalJSON(b []byte) error {
	var boolVal bool
	err := json.Unmarshal(b, &boolVal)
	if err == nil {
		*sb = EnvValue(strconv.FormatBool(boolVal))
		return nil
	}

	var strVal string
	err = json.Unmarshal(b, &strVal)
	if err == nil {
		*sb = EnvValue(strVal)
	}

	return err
}

// String returns the string representation of the EnvValue.
func (sb EnvValue) String() string {
	return string(sb)
}

// OptimizationFlags is a map of optimization flags to be passed to the pipeline.
type OptimizationFlags map[string]EnvValue

type Worker struct {
	manager            *DockerManager
	externalContainers map[string]*RunnerContainer
	mu                 *sync.Mutex
}

func NewWorker(defaultImage string, gpus []string, modelDir string) (*Worker, error) {
	manager, err := NewDockerManager(defaultImage, gpus, modelDir)
	if err != nil {
		return nil, err
	}

	return &Worker{
		manager:            manager,
		externalContainers: make(map[string]*RunnerContainer),
		mu:                 &sync.Mutex{},
	}, nil
}

func (w *Worker) TextToImage(ctx context.Context, req GenTextToImageJSONRequestBody) (*ImageResponse, error) {
	c, err := w.borrowContainer(ctx, "text-to-image", *req.ModelId)
	if err != nil {
		return nil, err
	}
	defer w.returnContainer(c)

	resp, err := c.Client.GenTextToImageWithResponse(ctx, req)
	if err != nil {
		return nil, err
	}

	if resp.JSON400 != nil {
		val, err := json.Marshal(resp.JSON400)
		if err != nil {
			return nil, err
		}
		slog.Error("text-to-image container returned 400", slog.String("err", string(val)))
		return nil, errors.New("text-to-image container returned 400: " + resp.JSON400.Detail.Msg)
	}

	if resp.JSON401 != nil {
		val, err := json.Marshal(resp.JSON401)
		if err != nil {
			return nil, err
		}
		slog.Error("text-to-image container returned 401", slog.String("err", string(val)))
		return nil, errors.New("text-to-image container returned 401: " + resp.JSON401.Detail.Msg)
	}

	if resp.JSON422 != nil {
		val, err := json.Marshal(resp.JSON422)
		if err != nil {
			return nil, err
		}
		slog.Error("text-to-image container returned 422", slog.String("err", string(val)))
		return nil, errors.New("text-to-image container returned 422: " + string(val))
	}

	if resp.JSON500 != nil {
		val, err := json.Marshal(resp.JSON500)
		if err != nil {
			return nil, err
		}
		slog.Error("text-to-image container returned 500", slog.String("err", string(val)))
		return nil, errors.New("text-to-image container returned 500: " + resp.JSON500.Detail.Msg)
	}

	return resp.JSON200, nil
}

func (w *Worker) ImageToImage(ctx context.Context, req GenImageToImageMultipartRequestBody) (*ImageResponse, error) {
	c, err := w.borrowContainer(ctx, "image-to-image", *req.ModelId)
	if err != nil {
		return nil, err
	}
	defer w.returnContainer(c)

	var buf bytes.Buffer
	mw, err := NewImageToImageMultipartWriter(&buf, req)
	if err != nil {
		return nil, err
	}

	resp, err := c.Client.GenImageToImageWithBodyWithResponse(ctx, mw.FormDataContentType(), &buf)
	if err != nil {
		return nil, err
	}

	if resp.JSON400 != nil {
		val, err := json.Marshal(resp.JSON400)
		if err != nil {
			return nil, err
		}
		slog.Error("image-to-image container returned 400", slog.String("err", string(val)))
		return nil, errors.New("image-to-image container returned 400: " + resp.JSON400.Detail.Msg)
	}

	if resp.JSON401 != nil {
		val, err := json.Marshal(resp.JSON401)
		if err != nil {
			return nil, err
		}
		slog.Error("image-to-image container returned 401", slog.String("err", string(val)))
		return nil, errors.New("image-to-image container returned 401: " + resp.JSON401.Detail.Msg)
	}

	if resp.JSON422 != nil {
		val, err := json.Marshal(resp.JSON422)
		if err != nil {
			return nil, err
		}
		slog.Error("image-to-image container returned 422", slog.String("err", string(val)))
		return nil, errors.New("image-to-image container returned 422: " + string(val))
	}

	if resp.JSON500 != nil {
		val, err := json.Marshal(resp.JSON500)
		if err != nil {
			return nil, err
		}
		slog.Error("image-to-image container returned 500", slog.String("err", string(val)))
		return nil, errors.New("image-to-image container returned 500: " + resp.JSON500.Detail.Msg)
	}

	return resp.JSON200, nil
}

func (w *Worker) ImageToVideo(ctx context.Context, req GenImageToVideoMultipartRequestBody) (*VideoResponse, error) {
	c, err := w.borrowContainer(ctx, "image-to-video", *req.ModelId)
	if err != nil {
		return nil, err
	}
	defer w.returnContainer(c)

	var buf bytes.Buffer
	mw, err := NewImageToVideoMultipartWriter(&buf, req)
	if err != nil {
		return nil, err
	}

	resp, err := c.Client.GenImageToVideoWithBodyWithResponse(ctx, mw.FormDataContentType(), &buf)
	if err != nil {
		return nil, err
	}

	if resp.JSON400 != nil {
		val, err := json.Marshal(resp.JSON400)
		if err != nil {
			return nil, err
		}
		slog.Error("image-to-video container returned 400", slog.String("err", string(val)))
		return nil, errors.New("image-to-video container returned 400: " + resp.JSON400.Detail.Msg)
	}

	if resp.JSON401 != nil {
		val, err := json.Marshal(resp.JSON401)
		if err != nil {
			return nil, err
		}
		slog.Error("image-to-video container returned 401", slog.String("err", string(val)))
		return nil, errors.New("image-to-video container returned 401: " + resp.JSON401.Detail.Msg)
	}

	if resp.JSON422 != nil {
		val, err := json.Marshal(resp.JSON422)
		if err != nil {
			return nil, err
		}
		slog.Error("image-to-video container returned 422", slog.String("err", string(val)))
		return nil, errors.New("image-to-video container returned 422: " + string(val))
	}

	if resp.JSON500 != nil {
		val, err := json.Marshal(resp.JSON500)
		if err != nil {
			return nil, err
		}
		slog.Error("image-to-video container returned 500", slog.String("err", string(val)))
		return nil, errors.New("image-to-video container returned 500: " + resp.JSON500.Detail.Msg)
	}

	if resp.JSON200 == nil {
		slog.Error("image-to-video container returned no content")
		return nil, errors.New("image-to-video container returned no content")
	}

	return resp.JSON200, nil
}

func (w *Worker) Upscale(ctx context.Context, req GenUpscaleMultipartRequestBody) (*ImageResponse, error) {
	c, err := w.borrowContainer(ctx, "upscale", *req.ModelId)
	if err != nil {
		return nil, err
	}
	defer w.returnContainer(c)

	var buf bytes.Buffer
	mw, err := NewUpscaleMultipartWriter(&buf, req)
	if err != nil {
		return nil, err
	}

	resp, err := c.Client.GenUpscaleWithBodyWithResponse(ctx, mw.FormDataContentType(), &buf)
	if err != nil {
		return nil, err
	}

	if resp.JSON400 != nil {
		val, err := json.Marshal(resp.JSON400)
		if err != nil {
			return nil, err
		}
		slog.Error("upscale container returned 400", slog.String("err", string(val)))
		return nil, errors.New("upscale container returned 400: " + resp.JSON400.Detail.Msg)
	}

	if resp.JSON401 != nil {
		val, err := json.Marshal(resp.JSON401)
		if err != nil {
			return nil, err
		}
		slog.Error("upscale container returned 401", slog.String("err", string(val)))
		return nil, errors.New("upscale container returned 401: " + resp.JSON401.Detail.Msg)
	}

	if resp.JSON422 != nil {
		val, err := json.Marshal(resp.JSON422)
		if err != nil {
			return nil, err
		}
		slog.Error("upscale container returned 422", slog.String("err", string(val)))
		return nil, errors.New("upscale container returned 422: " + string(val))
	}

	if resp.JSON500 != nil {
		val, err := json.Marshal(resp.JSON500)
		if err != nil {
			return nil, err
		}
		slog.Error("upscale container returned 500", slog.String("err", string(val)))
		return nil, errors.New("upscale container returned 500: " + resp.JSON500.Detail.Msg)
	}

	return resp.JSON200, nil
}

func (w *Worker) AudioToText(ctx context.Context, req GenAudioToTextMultipartRequestBody) (*TextResponse, error) {
	c, err := w.borrowContainer(ctx, "audio-to-text", *req.ModelId)
	if err != nil {
		return nil, err
	}
	defer w.returnContainer(c)

	var buf bytes.Buffer
	mw, err := NewAudioToTextMultipartWriter(&buf, req)
	if err != nil {
		return nil, err
	}

	resp, err := c.Client.GenAudioToTextWithBodyWithResponse(ctx, mw.FormDataContentType(), &buf)
	if err != nil {
		return nil, err
	}

	if resp.JSON400 != nil {
		val, err := json.Marshal(resp.JSON400)
		if err != nil {
			return nil, err
		}
		slog.Error("audio-to-text container returned 400", slog.String("err", string(val)))
		return nil, errors.New("audio-to-text container returned 400: " + resp.JSON400.Detail.Msg)
	}

	if resp.JSON401 != nil {
		val, err := json.Marshal(resp.JSON401)
		if err != nil {
			return nil, err
		}
		slog.Error("audio-to-text container returned 401", slog.String("err", string(val)))
		return nil, errors.New("audio-to-text container returned 401: " + resp.JSON401.Detail.Msg)
	}

	if resp.JSON413 != nil {
		msg := "audio-to-text container returned 413: file too large; max file size is 50MB"
		slog.Error("audio-to-text container returned 413", slog.String("err", string(msg)))
		return nil, errors.New(msg)
	}

	if resp.JSON415 != nil {
		val, err := json.Marshal(resp.JSON415)
		if err != nil {
			return nil, err
		}
		slog.Error("audio-to-text container returned 415", slog.String("err", string(val)))
		return nil, errors.New("audio-to-text container returned 415: " + resp.JSON415.Detail.Msg)
	}

	if resp.JSON422 != nil {
		val, err := json.Marshal(resp.JSON422)
		if err != nil {
			return nil, err
		}
		slog.Error("audio-to-text container returned 422", slog.String("err", string(val)))
		return nil, errors.New("audio-to-text container returned 422: " + string(val))
	}

	if resp.JSON500 != nil {
		val, err := json.Marshal(resp.JSON500)
		if err != nil {
			return nil, err
		}
		slog.Error("audio-to-text container returned 500", slog.String("err", string(val)))
		return nil, errors.New("audio-to-text container returned 500: " + resp.JSON500.Detail.Msg)
	}

	return resp.JSON200, nil
}

func (w *Worker) LLM(ctx context.Context, req GenLLMFormdataRequestBody) (interface{}, error) {
	c, err := w.borrowContainer(ctx, "llm", *req.ModelId)
	if err != nil {
		return nil, err
	}
	if c == nil {
		return nil, errors.New("borrowed container is nil")
	}
	if c.Client == nil {
		return nil, errors.New("container client is nil")
	}

	slog.Info("Container borrowed successfully", "model_id", *req.ModelId)

	var buf bytes.Buffer
	mw, err := NewLLMMultipartWriter(&buf, req)
	if err != nil {
		return nil, err
	}

	if req.Stream != nil && *req.Stream {
		resp, err := c.Client.GenLLMWithBody(ctx, mw.FormDataContentType(), &buf)
		if err != nil {
			return nil, err
		}
		return w.handleStreamingResponse(ctx, c, resp)
	}

	resp, err := c.Client.GenLLMWithBodyWithResponse(ctx, mw.FormDataContentType(), &buf)
	if err != nil {
		return nil, err
	}
	return w.handleNonStreamingResponse(c, resp)
}

func (w *Worker) SegmentAnything2(ctx context.Context, req GenSegmentAnything2MultipartRequestBody) (*MasksResponse, error) {
	c, err := w.borrowContainer(ctx, "segment-anything-2", *req.ModelId)
	if err != nil {
		return nil, err
	}
	defer w.returnContainer(c)

	var buf bytes.Buffer
	mw, err := NewSegmentAnything2MultipartWriter(&buf, req)
	if err != nil {
		return nil, err
	}

	resp, err := c.Client.GenSegmentAnything2WithBodyWithResponse(ctx, mw.FormDataContentType(), &buf)
	if err != nil {
		return nil, err
	}

	if resp.JSON400 != nil {
		val, err := json.Marshal(resp.JSON400)
		if err != nil {
			return nil, err
		}
		slog.Error("segment anything 2 container returned 400", slog.String("err", string(val)))
		return nil, errors.New("segment anything 2 container returned 400: " + resp.JSON400.Detail.Msg)
	}

	if resp.JSON401 != nil {
		val, err := json.Marshal(resp.JSON401)
		if err != nil {
			return nil, err
		}
		slog.Error("segment anything 2 container returned 401", slog.String("err", string(val)))
		return nil, errors.New("segment anything 2 container returned 401: " + resp.JSON401.Detail.Msg)
	}

	if resp.JSON422 != nil {
		val, err := json.Marshal(resp.JSON422)
		if err != nil {
			return nil, err
		}
		slog.Error("segment anything 2 container returned 422", slog.String("err", string(val)))
		return nil, errors.New("segment anything 2 container returned 422: " + string(val))
	}

	if resp.JSON500 != nil {
		val, err := json.Marshal(resp.JSON500)
		if err != nil {
			return nil, err
		}
		slog.Error("segment anything 2 container returned 500", slog.String("err", string(val)))
		return nil, errors.New("segment anything 2 container returned 500: " + resp.JSON500.Detail.Msg)
	}

	return resp.JSON200, nil
}

func (w *Worker) ImageToText(ctx context.Context, req GenImageToTextMultipartRequestBody) (*ImageToTextResponse, error) {
	c, err := w.borrowContainer(ctx, "image-to-text", *req.ModelId)
	if err != nil {
		return nil, err
	}
	defer w.returnContainer(c)

	var buf bytes.Buffer
	mw, err := NewImageToTextMultipartWriter(&buf, req)
	if err != nil {
		return nil, err
	}

	resp, err := c.Client.GenImageToTextWithBodyWithResponse(ctx, mw.FormDataContentType(), &buf)
	if err != nil {
		return nil, err
	}

	if resp.JSON400 != nil {
		val, err := json.Marshal(resp.JSON400)
		if err != nil {
			return nil, err
		}
		slog.Error("image-to-text container returned 400", slog.String("err", string(val)))
		return nil, errors.New("image-to-text container returned 400: " + resp.JSON400.Detail.Msg)
	}

	if resp.JSON401 != nil {
		val, err := json.Marshal(resp.JSON401)
		if err != nil {
			return nil, err
		}
		slog.Error("image-to-text container returned 401", slog.String("err", string(val)))
		return nil, errors.New("image-to-text container returned 401: " + resp.JSON401.Detail.Msg)
	}

	if resp.JSON413 != nil {
		msg := "image-to-text container returned 413 file too large; max file size is 50MB"
		slog.Error("image-to-text container returned 413", slog.String("err", string(msg)))
		return nil, errors.New(msg)
	}

	if resp.JSON422 != nil {
		val, err := json.Marshal(resp.JSON422)
		if err != nil {
			return nil, err
		}
		slog.Error("image-to-text container returned 422", slog.String("err", string(val)))
		return nil, errors.New("image-to-text  container returned 422: " + string(val))
	}

	if resp.JSON500 != nil {
		val, err := json.Marshal(resp.JSON500)
		if err != nil {
			return nil, err
		}
		slog.Error("image-to-text container returned 500", slog.String("err", string(val)))
		return nil, errors.New("image-to-text container returned 500: " + resp.JSON500.Detail.Msg)
	}

	return resp.JSON200, nil
}

<<<<<<< HEAD
func (w *Worker) ObjectDetection(ctx context.Context, req GenObjectDetectionMultipartRequestBody) (*ObjectDetectionResponse, error) {
	c, err := w.borrowContainer(ctx, "object-detection", *req.ModelId)
=======
func (w *Worker) TextToSpeech(ctx context.Context, req GenTextToSpeechJSONRequestBody) (*AudioResponse, error) {
	c, err := w.borrowContainer(ctx, "text-to-speech", *req.ModelId)
>>>>>>> d046b05d
	if err != nil {
		return nil, err
	}
	defer w.returnContainer(c)

<<<<<<< HEAD
	var buf bytes.Buffer
	mw, err := NewObjectDetectionMultipartWriter(&buf, req)
	if err != nil {
		return nil, err
	}

	resp, err := c.Client.GenObjectDetectionWithBodyWithResponse(ctx, mw.FormDataContentType(), &buf)
=======
	resp, err := c.Client.GenTextToSpeechWithResponse(ctx, req)
>>>>>>> d046b05d
	if err != nil {
		return nil, err
	}

	if resp.JSON400 != nil {
		val, err := json.Marshal(resp.JSON400)
		if err != nil {
			return nil, err
		}
<<<<<<< HEAD
		slog.Error("object-detection container returned 400", slog.String("err", string(val)))
		return nil, errors.New("object-detection container returned 400: " + resp.JSON400.Detail.Msg)
=======
		slog.Error("text-to-speech container returned 400", slog.String("err", string(val)))
		return nil, errors.New("text-to-speech container returned 400: " + resp.JSON400.Detail.Msg)
>>>>>>> d046b05d
	}

	if resp.JSON401 != nil {
		val, err := json.Marshal(resp.JSON401)
		if err != nil {
			return nil, err
		}
<<<<<<< HEAD
		slog.Error("object-detection container returned 401", slog.String("err", string(val)))
		return nil, errors.New("object-detection container returned 401: " + resp.JSON401.Detail.Msg)
	}

	if resp.JSON413 != nil {
		msg := "object-detection container returned 413 file too large; max file size is 50MB"
		slog.Error("object-detection container returned 413", slog.String("err", string(msg)))
		return nil, errors.New(msg)
=======
		slog.Error("text-to-speech container returned 401", slog.String("err", string(val)))
		return nil, errors.New("text-to-speech container returned 401: " + resp.JSON401.Detail.Msg)
>>>>>>> d046b05d
	}

	if resp.JSON422 != nil {
		val, err := json.Marshal(resp.JSON422)
		if err != nil {
			return nil, err
		}
<<<<<<< HEAD
		slog.Error("object-detection container returned 422", slog.String("err", string(val)))
		return nil, errors.New("object-detection  container returned 422: " + string(val))
=======
		slog.Error("text-to-speech container returned 422", slog.String("err", string(val)))
		return nil, errors.New("text-to-speech container returned 422: " + string(val))
>>>>>>> d046b05d
	}

	if resp.JSON500 != nil {
		val, err := json.Marshal(resp.JSON500)
		if err != nil {
			return nil, err
		}
<<<<<<< HEAD
		slog.Error("object-detection container returned 500", slog.String("err", string(val)))
		return nil, errors.New("object-detection container returned 500: " + resp.JSON500.Detail.Msg)
=======
		slog.Error("text-to-speech container returned 500", slog.String("err", string(val)))
		return nil, errors.New("text-to-speech container returned 500: " + resp.JSON500.Detail.Msg)
>>>>>>> d046b05d
	}

	return resp.JSON200, nil
}

func (w *Worker) Warm(ctx context.Context, pipeline string, modelID string, endpoint RunnerEndpoint, optimizationFlags OptimizationFlags) error {
	if endpoint.URL == "" {
		return w.manager.Warm(ctx, pipeline, modelID, optimizationFlags)
	}

	w.mu.Lock()
	defer w.mu.Unlock()

	cfg := RunnerContainerConfig{
		Type:             External,
		Pipeline:         pipeline,
		ModelID:          modelID,
		Endpoint:         endpoint,
		containerTimeout: externalContainerTimeout,
	}
	rc, err := NewRunnerContainer(ctx, cfg, endpoint.URL)
	if err != nil {
		return err
	}

	name := dockerContainerName(pipeline, modelID, endpoint.URL)
	slog.Info("Starting external container", slog.String("name", name), slog.String("modelID", modelID))
	w.externalContainers[name] = rc

	return nil
}

func (w *Worker) Stop(ctx context.Context) error {
	if err := w.manager.Stop(ctx); err != nil {
		return err
	}

	w.mu.Lock()
	defer w.mu.Unlock()

	for name := range w.externalContainers {
		delete(w.externalContainers, name)
	}

	return nil
}

// HasCapacity returns true if the worker has capacity for the given pipeline and model ID.
func (w *Worker) HasCapacity(pipeline, modelID string) bool {
	w.mu.Lock()
	defer w.mu.Unlock()

	// Check if we have capacity for external containers.
	for _, rc := range w.externalContainers {
		if rc.Pipeline == pipeline && rc.ModelID == modelID {
			return true
		}
	}

	// Check if we have capacity for managed containers.
	return w.manager.HasCapacity(context.Background(), pipeline, modelID)
}

func (w *Worker) borrowContainer(ctx context.Context, pipeline, modelID string) (*RunnerContainer, error) {
	w.mu.Lock()

	for _, rc := range w.externalContainers {
		if rc.Pipeline == pipeline && rc.ModelID == modelID {
			w.mu.Unlock()
			// Assume external containers can handle concurrent in-flight requests.
			return rc, nil
		}
	}

	w.mu.Unlock()

	return w.manager.Borrow(ctx, pipeline, modelID)
}

func (w *Worker) returnContainer(rc *RunnerContainer) {
	switch rc.Type {
	case Managed:
		w.manager.Return(rc)
	case External:
		// Noop because we allow concurrent in-flight requests for external containers
	}
}

func (w *Worker) handleNonStreamingResponse(c *RunnerContainer, resp *GenLLMResponse) (*LLMResponse, error) {
	defer w.returnContainer(c)
	if resp.JSON400 != nil {
		val, err := json.Marshal(resp.JSON400)
		if err != nil {
			return nil, err
		}
		slog.Error("LLM container returned 400", slog.String("err", string(val)))
		return nil, errors.New("LLM container returned 400: " + resp.JSON400.Detail.Msg)
	}

	if resp.JSON401 != nil {
		val, err := json.Marshal(resp.JSON401)
		if err != nil {
			return nil, err
		}
		slog.Error("LLM container returned 401", slog.String("err", string(val)))
		return nil, errors.New("LLM container returned 401: " + resp.JSON401.Detail.Msg)
	}

	if resp.JSON500 != nil {
		val, err := json.Marshal(resp.JSON500)
		if err != nil {
			return nil, err
		}
		slog.Error("LLM container returned 500", slog.String("err", string(val)))
		return nil, errors.New("LLM container returned 500: " + resp.JSON500.Detail.Msg)
	}

	return resp.JSON200, nil
}

type LlmStreamChunk struct {
	Chunk      string `json:"chunk,omitempty"`
	TokensUsed int    `json:"tokens_used,omitempty"`
	Done       bool   `json:"done,omitempty"`
}

func (w *Worker) handleStreamingResponse(ctx context.Context, c *RunnerContainer, resp *http.Response) (<-chan LlmStreamChunk, error) {
	if resp.StatusCode != http.StatusOK {
		return nil, fmt.Errorf("unexpected status code: %d", resp.StatusCode)
	}

	outputChan := make(chan LlmStreamChunk, 10)

	go func() {
		defer close(outputChan)
		defer w.returnContainer(c)

		scanner := bufio.NewScanner(resp.Body)
		totalTokens := 0

		for scanner.Scan() {
			select {
			case <-ctx.Done():
				return
			default:
				line := scanner.Text()
				if strings.HasPrefix(line, "data: ") {
					data := strings.TrimPrefix(line, "data: ")
					if data == "[DONE]" {
						outputChan <- LlmStreamChunk{Chunk: "[DONE]", Done: true, TokensUsed: totalTokens}
						return
					}

					var streamData LlmStreamChunk
					if err := json.Unmarshal([]byte(data), &streamData); err != nil {
						slog.Error("Error unmarshaling stream data", slog.String("err", err.Error()))
						continue
					}

					totalTokens += streamData.TokensUsed

					select {
					case outputChan <- streamData:
					case <-ctx.Done():
						return
					}
				}
			}
		}

		if err := scanner.Err(); err != nil {
			slog.Error("Error reading stream", slog.String("err", err.Error()))
		}
	}()

	return outputChan, nil
}<|MERGE_RESOLUTION|>--- conflicted
+++ resolved
@@ -516,19 +516,64 @@
 	return resp.JSON200, nil
 }
 
-<<<<<<< HEAD
+func (w *Worker) TextToSpeech(ctx context.Context, req GenTextToSpeechJSONRequestBody) (*AudioResponse, error) {
+	c, err := w.borrowContainer(ctx, "text-to-speech", *req.ModelId)
+	if err != nil {
+		return nil, err
+	}
+	defer w.returnContainer(c)
+
+	resp, err := c.Client.GenTextToSpeechWithResponse(ctx, req)
+	if err != nil {
+		return nil, err
+	}
+
+	if resp.JSON400 != nil {
+		val, err := json.Marshal(resp.JSON400)
+		if err != nil {
+			return nil, err
+		}
+		slog.Error("text-to-speech container returned 400", slog.String("err", string(val)))
+		return nil, errors.New("text-to-speech container returned 400: " + resp.JSON400.Detail.Msg)
+	}
+
+	if resp.JSON401 != nil {
+		val, err := json.Marshal(resp.JSON401)
+		if err != nil {
+			return nil, err
+		}
+		slog.Error("text-to-speech container returned 401", slog.String("err", string(val)))
+		return nil, errors.New("text-to-speech container returned 401: " + resp.JSON401.Detail.Msg)
+	}
+
+	if resp.JSON422 != nil {
+		val, err := json.Marshal(resp.JSON422)
+		if err != nil {
+			return nil, err
+		}
+		slog.Error("text-to-speech container returned 422", slog.String("err", string(val)))
+		return nil, errors.New("text-to-speech container returned 422: " + string(val))
+	}
+
+	if resp.JSON500 != nil {
+		val, err := json.Marshal(resp.JSON500)
+		if err != nil {
+			return nil, err
+		}
+		slog.Error("text-to-speech container returned 500", slog.String("err", string(val)))
+		return nil, errors.New("text-to-speech container returned 500: " + resp.JSON500.Detail.Msg)
+	}
+
+	return resp.JSON200, nil
+}
+
 func (w *Worker) ObjectDetection(ctx context.Context, req GenObjectDetectionMultipartRequestBody) (*ObjectDetectionResponse, error) {
 	c, err := w.borrowContainer(ctx, "object-detection", *req.ModelId)
-=======
-func (w *Worker) TextToSpeech(ctx context.Context, req GenTextToSpeechJSONRequestBody) (*AudioResponse, error) {
-	c, err := w.borrowContainer(ctx, "text-to-speech", *req.ModelId)
->>>>>>> d046b05d
-	if err != nil {
-		return nil, err
-	}
-	defer w.returnContainer(c)
-
-<<<<<<< HEAD
+	if err != nil {
+		return nil, err
+	}
+	defer w.returnContainer(c)
+
 	var buf bytes.Buffer
 	mw, err := NewObjectDetectionMultipartWriter(&buf, req)
 	if err != nil {
@@ -536,33 +581,24 @@
 	}
 
 	resp, err := c.Client.GenObjectDetectionWithBodyWithResponse(ctx, mw.FormDataContentType(), &buf)
-=======
-	resp, err := c.Client.GenTextToSpeechWithResponse(ctx, req)
->>>>>>> d046b05d
-	if err != nil {
-		return nil, err
-	}
-
-	if resp.JSON400 != nil {
-		val, err := json.Marshal(resp.JSON400)
-		if err != nil {
-			return nil, err
-		}
-<<<<<<< HEAD
+	if err != nil {
+		return nil, err
+	}
+
+	if resp.JSON400 != nil {
+		val, err := json.Marshal(resp.JSON400)
+		if err != nil {
+			return nil, err
+		}
 		slog.Error("object-detection container returned 400", slog.String("err", string(val)))
 		return nil, errors.New("object-detection container returned 400: " + resp.JSON400.Detail.Msg)
-=======
-		slog.Error("text-to-speech container returned 400", slog.String("err", string(val)))
-		return nil, errors.New("text-to-speech container returned 400: " + resp.JSON400.Detail.Msg)
->>>>>>> d046b05d
-	}
-
-	if resp.JSON401 != nil {
-		val, err := json.Marshal(resp.JSON401)
-		if err != nil {
-			return nil, err
-		}
-<<<<<<< HEAD
+	}
+
+	if resp.JSON401 != nil {
+		val, err := json.Marshal(resp.JSON401)
+		if err != nil {
+			return nil, err
+		}
 		slog.Error("object-detection container returned 401", slog.String("err", string(val)))
 		return nil, errors.New("object-detection container returned 401: " + resp.JSON401.Detail.Msg)
 	}
@@ -571,10 +607,6 @@
 		msg := "object-detection container returned 413 file too large; max file size is 50MB"
 		slog.Error("object-detection container returned 413", slog.String("err", string(msg)))
 		return nil, errors.New(msg)
-=======
-		slog.Error("text-to-speech container returned 401", slog.String("err", string(val)))
-		return nil, errors.New("text-to-speech container returned 401: " + resp.JSON401.Detail.Msg)
->>>>>>> d046b05d
 	}
 
 	if resp.JSON422 != nil {
@@ -582,27 +614,17 @@
 		if err != nil {
 			return nil, err
 		}
-<<<<<<< HEAD
 		slog.Error("object-detection container returned 422", slog.String("err", string(val)))
 		return nil, errors.New("object-detection  container returned 422: " + string(val))
-=======
-		slog.Error("text-to-speech container returned 422", slog.String("err", string(val)))
-		return nil, errors.New("text-to-speech container returned 422: " + string(val))
->>>>>>> d046b05d
-	}
-
-	if resp.JSON500 != nil {
-		val, err := json.Marshal(resp.JSON500)
-		if err != nil {
-			return nil, err
-		}
-<<<<<<< HEAD
+	}
+
+	if resp.JSON500 != nil {
+		val, err := json.Marshal(resp.JSON500)
+		if err != nil {
+			return nil, err
+		}
 		slog.Error("object-detection container returned 500", slog.String("err", string(val)))
 		return nil, errors.New("object-detection container returned 500: " + resp.JSON500.Detail.Msg)
-=======
-		slog.Error("text-to-speech container returned 500", slog.String("err", string(val)))
-		return nil, errors.New("text-to-speech container returned 500: " + resp.JSON500.Detail.Msg)
->>>>>>> d046b05d
 	}
 
 	return resp.JSON200, nil
